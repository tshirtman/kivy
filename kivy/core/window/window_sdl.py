--- conflicted
+++ resolved
@@ -138,10 +138,7 @@
             if event is None:
                 continue
 
-<<<<<<< HEAD
-=======
-            #print 'sdl receive', event
->>>>>>> ab806e3b
+            print 'sdl received', event
             action, args = event[0], event[1:]
             if action == 'quit':
                 EventLoop.quit = True
