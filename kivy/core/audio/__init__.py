--- conflicted
+++ resolved
@@ -28,13 +28,10 @@
 from kivy.logger import Logger
 from kivy.event import EventDispatcher
 from kivy.core import core_register_libs
-<<<<<<< HEAD
 from kivy.utils import platform
-=======
 from kivy.resources import resource_find
 from kivy.properties import StringProperty, NumericProperty, OptionProperty, \
         AliasProperty
->>>>>>> 1cc2fefa
 
 
 class SoundLoader:
